--- conflicted
+++ resolved
@@ -10,11 +10,7 @@
 
 ### `Jenkinsfile (Declarative Pipeline)` configuration for a Node.js job
 
-<<<<<<< HEAD
 **Note**: The publish pipeline must run a [Node >= 14.17 version](../support/FAQ.md#why-does-semantic-release-require-node-version--1417).
-=======
-**Note**: The publish pipeline must run a [Node >= 10.19 version](../support/FAQ.md#why-does-semantic-release-require-node-version--1019).
->>>>>>> b4200b05
 
 This example is a minimal configuration for **semantic-release** with a build running Node 14.17. See [Jenkins documentation](https://www.jenkins.io/doc/) for additional configuration options.
 
@@ -39,11 +35,7 @@
         }
         stage('Release') {
             tools {
-<<<<<<< HEAD
             nodejs "node 14.17"
-=======
-            nodejs "node 10.19"
->>>>>>> b4200b05
             }
             steps {
                 sh '''
