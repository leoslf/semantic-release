--- conflicted
+++ resolved
@@ -19,14 +19,10 @@
   container = await docker.createContainer({
     Tty: true,
     Image: IMAGE,
-<<<<<<< HEAD
-    PortBindings: { [`${MOCK_SERVER_PORT}/tcp`]: [{ HostPort: `${MOCK_SERVER_PORT}` }] },
-=======
     HostConfig: {
-        PortBindings: {[`${MOCK_SERVER_PORT}/tcp`]: [{HostPort: `${MOCK_SERVER_PORT}`}]}
+      PortBindings: { [`${MOCK_SERVER_PORT}/tcp`]: [{ HostPort: `${MOCK_SERVER_PORT}` }] },
     },
-    ExposedPorts: {[`${MOCK_SERVER_PORT}/tcp`]: {}}
->>>>>>> f1d6e65d
+    ExposedPorts: { [`${MOCK_SERVER_PORT}/tcp`]: {} },
   });
   await container.start();
 
