name: Test

on:
  push:
    branches:
      - master
      # renovate/** branches are generated by https://github.com/apps/renovate
      - renovate/**

  pull_request:
    types:
      - opened
      - synchronize

jobs:
  test_matrix:
    strategy:
      matrix:
        node-version:
<<<<<<< HEAD
          - 14.17
          - 16
=======
          - 10.19.0
          - 12
          - 14
>>>>>>> b4200b05

    runs-on: ubuntu-latest

    steps:
      - uses: actions/checkout@v2
      - run: git config --global user.name github-actions
      - run: git config --global user.email github-actions@github.com
      - name: Use Node.js ${{ matrix.node-version }}
        uses: actions/setup-node@v2
        with:
          node-version: ${{ matrix.node-version }}
          cache: npm
      - run: npm ci
      - run: npm run test:ci

  # separate job to set as required in branch protection,
  # as the build names above change each time Node versions change
  test:
    runs-on: ubuntu-latest
    needs: test_matrix
    steps:
      - uses: actions/checkout@v2
      - uses: actions/setup-node@v2
        with:
          node-version: 16
          cache: npm
      - run: npm ci
      - name: Ensure dependencies are compatible with the version of node
        run: npx ls-engines@0.4
      - run: npm run lint<|MERGE_RESOLUTION|>--- conflicted
+++ resolved
@@ -17,14 +17,8 @@
     strategy:
       matrix:
         node-version:
-<<<<<<< HEAD
           - 14.17
           - 16
-=======
-          - 10.19.0
-          - 12
-          - 14
->>>>>>> b4200b05
 
     runs-on: ubuntu-latest
 
