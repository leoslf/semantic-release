--- conflicted
+++ resolved
@@ -22,16 +22,12 @@
     "Pierre Vanduynslager (https://twitter.com/@pvdlg_)"
   ],
   "dependencies": {
-    "@semantic-release/commit-analyzer": "^7.0.0-beta.1",
+    "@semantic-release/commit-analyzer": "^7.0.0-beta.3",
     "@semantic-release/error": "^2.2.0",
-    "@semantic-release/github": "^5.4.0-beta.1",
-    "@semantic-release/npm": "^5.2.0-beta.5",
+    "@semantic-release/github": "^5.5.0-beta.1",
+    "@semantic-release/npm": "^5.2.0-beta.8",
     "@semantic-release/release-notes-generator": "^7.1.2",
-<<<<<<< HEAD
-    "aggregate-error": "^2.0.0",
-=======
     "aggregate-error": "^3.0.0",
->>>>>>> 9b78ab7c
     "cosmiconfig": "^5.0.1",
     "debug": "^4.0.0",
     "env-ci": "^4.0.0",
@@ -40,42 +36,24 @@
     "find-versions": "^3.0.0",
     "get-stream": "^5.0.0",
     "git-log-parser": "^1.2.0",
-<<<<<<< HEAD
-    "hook-std": "^1.1.0",
-    "hosted-git-info": "^2.7.1",
-    "lodash": "^4.17.4",
-    "marked": "^0.6.0",
-    "marked-terminal": "^3.2.0",
-    "micromatch": "3.1.5",
-    "p-each-series": "^1.0.0",
-    "p-reduce": "^1.0.0",
-    "read-pkg-up": "^4.0.0",
-    "resolve-from": "^4.0.0",
-    "semver": "^5.4.1",
-    "semver-diff": "^2.1.0",
-=======
     "hook-std": "^2.0.0",
     "hosted-git-info": "^3.0.0",
     "lodash": "^4.17.15",
     "marked": "^0.7.0",
     "marked-terminal": "^3.2.0",
-    "p-locate": "^4.0.0",
+    "micromatch": "3.1.5",
+    "p-each-series": "^1.0.0",
     "p-reduce": "^2.0.0",
     "read-pkg-up": "^6.0.0",
     "resolve-from": "^5.0.0",
     "semver": "^6.0.0",
->>>>>>> 9b78ab7c
+    "semver-diff": "^2.1.0",
     "signale": "^1.2.1",
     "yargs": "^14.0.0"
   },
   "devDependencies": {
-<<<<<<< HEAD
-    "ava": "^1.0.1",
-    "clear-module": "^3.0.0",
-=======
     "ava": "^2.0.0",
     "clear-module": "^4.0.0",
->>>>>>> 9b78ab7c
     "codecov": "^3.0.0",
     "delay": "^4.0.0",
     "dockerode": "^2.5.2",
@@ -84,15 +62,6 @@
     "got": "^9.0.0",
     "js-yaml": "^3.10.0",
     "mockserver-client": "^5.1.1",
-<<<<<<< HEAD
-    "nock": "^10.0.0",
-    "nyc": "^13.1.0",
-    "p-retry": "^3.0.0",
-    "proxyquire": "^2.0.0",
-    "sinon": "^7.1.1",
-    "stream-buffers": "^3.0.2",
-    "tempy": "^0.2.1",
-=======
     "nock": "^11.1.0",
     "nyc": "^14.0.0",
     "p-retry": "^4.0.0",
@@ -100,7 +69,6 @@
     "sinon": "^7.2.7",
     "stream-buffers": "^3.0.2",
     "tempy": "^0.3.0",
->>>>>>> 9b78ab7c
     "xo": "^0.24.0"
   },
   "engines": {
